--- conflicted
+++ resolved
@@ -4,19 +4,8 @@
 import SyntaxKind = require('./util/syntaxKind');
 
 export class Rule extends Lint.Rules.AbstractRule {
-  static  FAILURE_SINGLE:string = 'Implement lifecycle hook interfaces ($$09-01$$)';
 
-<<<<<<< HEAD
-    public apply(sourceFile:ts.SourceFile):Lint.RuleFailure[] {
-        return this.applyWithWalker(
-            new ClassMetadataWalker(sourceFile,
-                this.getOptions()));
-    }
-
-    static FAILURE:string = 'Implement lifecycle hook interface %s for method %s in class %s ($$09-01$$)';
-=======
-  static FAILURE_MANY = 'Implement lifecycle hook interfaces ($$09-01$$)';
->>>>>>> 4347d09f
+  static FAILURE:string = 'Implement lifecycle hook interface %s for method %s in class %s ($$09-01$$)';
 
   static HOOKS_PREFIX = 'ng';
 
@@ -40,7 +29,6 @@
 
 export class ClassMetadataWalker extends Lint.RuleWalker {
 
-<<<<<<< HEAD
     visitClassDeclaration(node:ts.ClassDeclaration) {
         let syntaxKind = SyntaxKind.current();
         let className = node.name.text;
@@ -66,33 +54,8 @@
             }
         }
         return interfaces;
-=======
-  visitClassDeclaration(node:ts.ClassDeclaration) {
-    let syntaxKind = SyntaxKind.current();
-    let className = node.name.text;
-
-    let interfaces = [];
-    if (node.heritageClauses) {
-      let interfacesClause = node.heritageClauses.filter(h=>h.token === syntaxKind.ImplementsKeyword);
-      if (interfacesClause.length !== 0) {
-        interfaces = interfacesClause[0].types.map(t=>(<any>t.expression).text);
-      }
     }
 
-    let missing:Array<string> = this.extractMissing(node.members, syntaxKind, interfaces);
-
-    if (missing.length !== 0) {
-      this.addFailure(
-        this.createFailure(
-          node.getStart(),
-          node.getWidth(),
-          sprintf.apply(this, this.formatFailure(className, missing))));
->>>>>>> 4347d09f
-    }
-    super.visitClassDeclaration(node);
-  }
-
-<<<<<<< HEAD
     private validateMethods( methods:any[],interfaces:string[],className:string){
         methods.forEach(m=>{
             let n = (<any>m.name).text;
@@ -114,29 +77,6 @@
         let isHook = Rule.LIFE_CYCLE_HOOKS_NAMES.indexOf(hookName) !== -1;
         let isNotIn:boolean = interfaces.indexOf(hookName) === -1;
         return isNg && isHook && isNotIn;
-=======
-
-  private extractMissing(members:ts.NodeArray<ts.ClassElement>,
-               syntaxKind:SyntaxKind.SyntaxKind,
-               interfaces:Array<string>):Array<string> {
-    let ngMembers = members.filter(m=>m.kind === syntaxKind.MethodDeclaration)
-      .map(m=>(<any>m.name).text)
-      .filter(n=>(n && n.substr(0, 2) === Rule.HOOKS_PREFIX))
-      .map(n=>n.substr(2, n.lenght))
-      .filter(n=>Rule.LIFE_CYCLE_HOOKS_NAMES.indexOf(n) !== -1);
-    return ngMembers.filter(m=>interfaces.indexOf(m) === -1);
-  }
-
-  private formatFailure(className:string, missing:Array<string>):Array<string> {
-    let failureConfig:Array<string>;
-    if (missing.length === 1) {
-      failureConfig = [Rule.FAILURE_SINGLE, className, Rule.HOOKS_PREFIX + missing[0], missing[0]];
-    } else {
-      let joinedNgMissing:string = missing.map(m=>Rule.HOOKS_PREFIX + m).join(', ');
-      let joinedMissingInterfaces = missing.join(', ');
-      failureConfig = [Rule.FAILURE_MANY, className, joinedNgMissing, joinedMissingInterfaces];
->>>>>>> 4347d09f
     }
-    return failureConfig;
-  }
+ 
 }