import * as Lint from 'tslint';
import * as ts from 'typescript';
import {sprintf} from 'sprintf-js';
import {ComponentMetadata} from './angular/metadata';
import {Failure} from './walkerFactory/walkerFactory';
import {all, validateComponent} from './walkerFactory/walkerFn';
import {Maybe, F2} from './util/function';
import {IOptions} from 'tslint';
import {Ng2Walker} from './angular/ng2Walker';

export class Rule extends Lint.Rules.AbstractRule {
<<<<<<< HEAD
    static FAILURE: string = 'The name of the class %s should end with the suffix Component ($$02-03$$)';

    static validate(className: string): boolean {
        return /.*Component$/.test(className);
    }
=======
  static FAILURE: string = 'The name of the class %s should end with the suffix %s ($$02-03$$)';

  static validate(className: string, suffix: string):boolean {
    return className.endsWith(suffix);
  }
>>>>>>> 13b722e3

    static walkerBuilder: F2<ts.SourceFile, IOptions, Ng2Walker> =
        all(
            validateComponent((meta: ComponentMetadata) =>
                Maybe.lift(meta.controller)
                    .fmap(controller => controller.name)
                    .fmap(name => {
                        const className = name.text;
                        if (!Rule.validate(className)) {
                            return [ new Failure(name, sprintf(Rule.FAILURE, className)) ];
                        }
                    })
            ));

<<<<<<< HEAD
    public apply(sourceFile: ts.SourceFile): Lint.RuleFailure[] {
        return this.applyWithWalker(
            Rule.walkerBuilder(sourceFile, this.getOptions())
        );
=======
export class ClassMetadataWalker extends Ng2Walker {
  visitNg2Component(meta: ComponentMetadata) {
    let name = meta.controller.name;
    let className: string = name.text;
    const suffixList = this.getOptions().length > 0 ? this.getOptions() : ['Component'];
    let ruleInvalidate = !suffixList.some(suffix => Rule.validate(className, suffix));
    if (ruleInvalidate) {
      this.addFailure(
        this.createFailure(
          name.getStart(),
          name.getWidth(),
          sprintf.apply(this, [Rule.FAILURE, className, suffixList])));
>>>>>>> 13b722e3
    }
}<|MERGE_RESOLUTION|>--- conflicted
+++ resolved
@@ -9,51 +9,31 @@
 import {Ng2Walker} from './angular/ng2Walker';
 
 export class Rule extends Lint.Rules.AbstractRule {
-<<<<<<< HEAD
-    static FAILURE: string = 'The name of the class %s should end with the suffix Component ($$02-03$$)';
 
-    static validate(className: string): boolean {
-        return /.*Component$/.test(className);
+    static FAILURE: string = 'The name of the class %s should end with the suffix %s ($$02-03$$)';
+
+    static validate(className: string, suffixList: string[]): boolean {
+        return suffixList.some(suffix => className.endsWith(suffix));
     }
-=======
-  static FAILURE: string = 'The name of the class %s should end with the suffix %s ($$02-03$$)';
-
-  static validate(className: string, suffix: string):boolean {
-    return className.endsWith(suffix);
-  }
->>>>>>> 13b722e3
 
     static walkerBuilder: F2<ts.SourceFile, IOptions, Ng2Walker> =
         all(
-            validateComponent((meta: ComponentMetadata) =>
+            validateComponent((meta: ComponentMetadata, suffixList?: string[]) =>
                 Maybe.lift(meta.controller)
                     .fmap(controller => controller.name)
                     .fmap(name => {
                         const className = name.text;
-                        if (!Rule.validate(className)) {
-                            return [ new Failure(name, sprintf(Rule.FAILURE, className)) ];
+                        const _suffixList = suffixList.length > 0 ? suffixList : ['Component'];
+                        if (!Rule.validate(className, _suffixList)) {
+                            return [new Failure(name, sprintf(Rule.FAILURE, className, _suffixList))];
                         }
                     })
             ));
 
-<<<<<<< HEAD
     public apply(sourceFile: ts.SourceFile): Lint.RuleFailure[] {
         return this.applyWithWalker(
             Rule.walkerBuilder(sourceFile, this.getOptions())
         );
-=======
-export class ClassMetadataWalker extends Ng2Walker {
-  visitNg2Component(meta: ComponentMetadata) {
-    let name = meta.controller.name;
-    let className: string = name.text;
-    const suffixList = this.getOptions().length > 0 ? this.getOptions() : ['Component'];
-    let ruleInvalidate = !suffixList.some(suffix => Rule.validate(className, suffix));
-    if (ruleInvalidate) {
-      this.addFailure(
-        this.createFailure(
-          name.getStart(),
-          name.getWidth(),
-          sprintf.apply(this, [Rule.FAILURE, className, suffixList])));
->>>>>>> 13b722e3
     }
-}+}
+
