{
  "name": "codelyzer",
  "version": "1.0.0-beta.3",
  "description": "Linting for Angular 2 applications, following https:/angular.io/styleguide.",
  "scripts": {
    "lint": "tslint -c tslint.json src/**/*.ts test/**/*.ts",
    "release": "npm run build && rimraf dist && tsc -p tsconfig-release.json && npm run copy:common && npm run prepare:package && npm run build:links",
    "build": "rimraf dist && tsc && npm run lint && npm t",
    "copy:common": "cp README.md dist",
    "build:links": "ts-node build/links.ts --src ./dist",
    "prepare:package": "cat package.json | ts-node build/package.ts > dist/package.json",
    "test": "rimraf dist && tsc && mocha dist/test/*.js dist/test/**/*.js",
    "test:watch": "rimraf dist && tsc && mocha dist/test/*.js dist/test/**/*.js --watch",
    "tscv": "tsc --version",
    "tsc": "tsc",
    "tsc:watch": "tsc --w",
    "mocha":"mocha"
  },
  "contributors": [
    "Minko Gechev <mgechev@gmail.com>",
    "Preslav Semov <preslavsemov@gmail.com>"
  ],
  "repository": {
    "type": "git",
    "url": "git+https://github.com/mgechev/codelyzer.git"
  },
  "keywords": [
    "Angular",
    "Angular 2",
    "style guide",
    "styleguide",
    "ng2lint",
    "codelyzer",
    "lint",
    "tslint"
  ],
  "author": {
    "name": "Minko Gechev",
    "email": "mgechev@gmail.com"
  },
  "license": "MIT",
  "bugs": {
    "url": "https://github.com/mgechev/codelyzer/issues"
  },
  "homepage": "https://github.com/mgechev/codelyzer#readme",
  "devDependencies": {
<<<<<<< HEAD
     "@angular/compiler": "^2.1.1",
=======
    "@angular/compiler": "^2.1.1",
>>>>>>> b3cda5a5
    "@angular/core": "^2.1.1",
    "@types/chai": "^3.4.33",
    "@types/mocha": "^2.2.32",
    "@types/node": "^6.0.41",
    "@types/sprintf-js": "0.0.27",
    "chai": "^3.5.0",
    "chai-spies": "^0.7.1",
    "minimalist": "1.0.0",
    "mocha": "3.0.2",
    "rimraf": "^2.5.2",
    "rxjs": "5.0.0-beta.12",
    "ts-node": "1.2.2",
    "tslint": "3.14.0",
    "typescript": "^2.0.3",
    "zone.js": "^0.6.21"
  },
  "peerDependencies": {
    "tslint": "^3.9.0",
    "@angular/compiler": "~2.1.1",
    "@angular/core": "~2.1.1"
  },
  "dependencies": {
    "css-selector-tokenizer": "^0.7.0",
    "cssauron": "^1.4.0",
    "sprintf-js": "^1.0.3"
  }
}<|MERGE_RESOLUTION|>--- conflicted
+++ resolved
@@ -44,11 +44,7 @@
   },
   "homepage": "https://github.com/mgechev/codelyzer#readme",
   "devDependencies": {
-<<<<<<< HEAD
-     "@angular/compiler": "^2.1.1",
-=======
     "@angular/compiler": "^2.1.1",
->>>>>>> b3cda5a5
     "@angular/core": "^2.1.1",
     "@types/chai": "^3.4.33",
     "@types/mocha": "^2.2.32",
