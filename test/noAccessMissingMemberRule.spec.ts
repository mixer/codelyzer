import {assertFailure, assertSuccess} from './testHelper';

describe('no-access-missing-member', () => {
  describe('invalid expressions', () => {
    it('should fail when interpolating missing property', () => {
      let source = `
        @Component({
          selector: 'foobar',
          template: '<div>{{ foo }}</div>
        })
        class Test {
          bar: number;
        }`;
        assertFailure('no-access-missing-member', source, {
          message: 'The property "foo" that you\'re trying to access does not exist in the class declaration.',
          startPosition: {
            line: 3,
            character: 29
          },
          endPosition: {
            line: 3,
            character: 32
          }
       });
    });

    it('should work with existing properties and pipes', () => {
      let source = `
        @Component({
          selector: 'foobar',
          template: \`<div class="1 + {{ showMenu ? '' : 'pure-hidden-sm' }})"></div>\`
        })
        class Test {}`;
        assertFailure('no-access-missing-member', source, {
          message: 'The property "showMenu" that you\'re trying to access does not exist in the class declaration.',
          startPosition: {
            line: 3,
            character: 40
          },
          endPosition: {
            line: 3,
            character: 48
          }
       });
    });

    it('should fail when using missing method', () => {
      let source = `
        @Component({
          selector: 'foobar',
          template: '<div>{{ baz() }}</div>
        })
        class Test {
          bar() {}
        }`;
        assertFailure('no-access-missing-member', source, {
          message: 'The method "baz" that you\'re trying to access does not exist in the class declaration. Probably you mean: "bar".',
          startPosition: {
            line: 3,
            character: 29
          },
          endPosition: {
            line: 3,
            character: 32
          }
       });
    });

    it('should fail when using missing method in an interpolation mixed with text', () => {
      let source = `
        @Component({
          selector: 'foobar',
          template: '<div> test {{ baz() }}</div>
        })
        class Test {
          bar() {}
        }`;
        assertFailure('no-access-missing-member', source, {
          message: 'The method "baz" that you\'re trying to access does not exist in the class declaration. Probably you mean: "bar".',
          startPosition: {
            line: 3,
            character: 35
          },
          endPosition: {
            line: 3,
            character: 38
          }
       });
    });

    it('should fail when using missing method in an interpolation mixed with text and interpolation', () => {
      let source = `
        @Component({
          selector: 'foobar',
          template: '<div> test {{ bar() }} {{ baz() }}</div>
        })
        class Test {
          bar() {}
        }`;
        assertFailure('no-access-missing-member', source, {
          message: 'The method "baz" that you\'re trying to access does not exist in the class declaration. Probably you mean: "bar".',
          startPosition: {
            line: 3,
            character: 47
          },
          endPosition: {
            line: 3,
            character: 50
          }
       });
    });

    it('should fail when using missing method in an interpolation mixed with text, interpolation & binary expression', () => {
      let source = `
        @Component({
          selector: 'foobar',
          template: '<div> test {{ bar() }} {{ bar() + baz() }}</div>
        })
        class Test {
          bar() {}
        }`;
        assertFailure('no-access-missing-member', source, {
          message: 'The method "baz" that you\'re trying to access does not exist in the class declaration. Probably you mean: "bar".',
          startPosition: {
            line: 3,
            character: 55
          },
          endPosition: {
            line: 3,
            character: 58
          }
       });
    });

    it('should fail in binary operation with missing property', () => {
      let source = `
        @Component({
          selector: 'foobar',
          template: '<div>{{ baz2() + foo }}</div>
        })
        class Test {
          baz2() {}
        }`;
        assertFailure('no-access-missing-member', source, {
          message: 'The property "foo" that you\'re trying to access does not exist in the class declaration.',
          startPosition: {
            line: 3,
            character: 38
          },
          endPosition: {
            line: 3,
            character: 41
          }
       });
    });

    it('should fail fail in binary operation with missing method', () => {
      let source = `
        @Component({
          selector: 'foobar',
          template: '<div>{{ baz() + getPrsonName(1, 2, 3) }}</div>
        })
        class Test {
          baz() {}
          getPersonName() {}
        }`;
        assertFailure('no-access-missing-member', source, {
          message: 'The method "getPrsonName" that you\'re trying to access does not exist in the class declaration. Probably you mean: "getPersonName".',
          startPosition: {
            line: 3,
            character: 37
          },
          endPosition: {
            line: 3,
            character: 49
          }
       });
    });

    it('should fail with property binding and missing method', () => {
      let source = `
        @Component({
          selector: 'foobar',
          template: '<div [className]="bar()"></div>
        })
        class Test {
          baz() {}
        }`;
        assertFailure('no-access-missing-member', source, {
          message: 'The method "bar" that you\'re trying to access does not exist in the class declaration. Probably you mean: "baz".',
          startPosition: {
            line: 3,
            character: 39
          },
          endPosition: {
            line: 3,
            character: 42
          }
       });
    });

    it('should fail with style binding and missing method', () => {
      let source = `
        @Component({
          selector: 'foobar',
          template: '<div [style.color]="bar()"></div>
        })
        class Test {
          baz() {}
        }`;
        assertFailure('no-access-missing-member', source, {
          message: 'The method "bar" that you\'re trying to access does not exist in the class declaration. Probably you mean: "baz".',
          startPosition: {
            line: 3,
            character: 41
          },
          endPosition: {
            line: 3,
            character: 44
          }
       });
    });

    it('should fail on event handling with missing method', () => {
      let source = `
        @Component({
          selector: 'foobar',
          template: '<div (click)="bar()"></div>
        })
        class Test {
          baz() {}
        }`;
        assertFailure('no-access-missing-member', source, {
          message: 'The method "bar" that you\'re trying to access does not exist in the class declaration. Probably you mean: "baz".',
          startPosition: {
            line: 3,
            character: 35
          },
          endPosition: {
            line: 3,
            character: 38
          }
       });
    });

    it('should fail on event handling on the right position with a lot of whitespace', () => {
      let source = `
        @Component({
          selector: 'foobar',
          template: '<div (click)=   "   bar()"></div>
        })
        class Test {
          baz() {}
        }`;
        assertFailure('no-access-missing-member', source, {
          message: 'The method "bar" that you\'re trying to access does not exist in the class declaration. Probably you mean: "baz".',
          startPosition: {
            line: 3,
            character: 41
          },
          endPosition: {
            line: 3,
            character: 44
          }
       });
    });

    it('should fail on event handling on the right position with spaces and newlines', () => {
      let source = `
        @Component({
          selector: 'foobar',
          template: \`<div [class.foo]=   "
            bar()"></div>\`
        })
        class Test {
          baz() {}
        }`;
        assertFailure('no-access-missing-member', source, {
          message: 'The method "bar" that you\'re trying to access does not exist in the class declaration. Probably you mean: "baz".',
          startPosition: {
            line: 4,
            character: 12
          },
          endPosition: {
            line: 4,
            character: 15
          }
       });
    });


    it('should throw when template ref used outside component scope', () => {
      let source = `
        @Component({
          selector: 'foobar',
          template: '<form #todoForm="ngForm"></form><button [disabled]="!todoForm.form.valid"></button>'
        })
        class Test {
          foo: number;
        }`;
        assertFailure('no-access-missing-member', source, {
          message: 'The property "todoForm" that you\'re trying to access does not exist in the class declaration.',
          startPosition: {
            line: 3,
            character: 74
          },
          endPosition: {
            line: 3,
            character: 82
          }
       });
    });
  });

  describe('valid expressions', () => {
    it('should succeed with "ngForm" ref', () => {
      let source = `
        @Component({
          selector: 'foobar',
          template: '<form #todoForm="ngForm"><button [disabled]="!todoForm.form.valid"></button></form>'
        })
        class Test {
          foo: number;
        }`;
        assertSuccess('no-access-missing-member', source);
    });

<<<<<<< HEAD
    it('should support custom template refs', () => {
      let source = `
        @Component({
          selector: 'foobar',
          template: '<form #todoForm="bar"><button [disabled]="!todoForm.form.valid"></button></form>'
        })
        class Test {
          foo: number;
        }`;
        assertSuccess('no-access-missing-member', source, [{
          directives: [{ selector: 'baz', exportAs: 'bar' }]
        }]);
=======
    it('should succeed with inline property declaration', () => {
      let source = `
        @Component({
          selector: 'foobar',
          template: '{{ foo }}'
        })
        class Test {
          constructor(public foo: number) {}
        }`;
        assertSuccess('no-access-missing-member', source);
>>>>>>> 23fe633e
    });

    it('should succeed with declared property', () => {
      let source = `
        @Component({
          selector: 'foobar',
          template: '<div>{{ foo }}</div>'
        })
        class Test {
          foo: number;
        }`;
        assertSuccess('no-access-missing-member', source);
    });

    it('should succeed on declared method', () => {
      let source = `
        @Component({
          selector: 'foobar',
          template: '<div>{{ foo() }}</div>
        })
        class Test {
          foo() {}
        }`;
        assertSuccess('no-access-missing-member', source);
    });
  });

  describe('nested properties and pipes', () => {
    it('should work with existing single-level nested properties', () => {
      let source = `
        @Component({
          selector: 'foobar',
          template: '<div>{{ foo.bar }}</div>
        })
        class Test {
          foo = {};
        }`;
        assertSuccess('no-access-missing-member', source);
    });

    it('should work with existing single-level non-existing nested properties', () => {
      let source = `
        @Component({
          selector: 'foobar',
          template: '<div>{{ foo.bar }}</div>
        })
        class Test {
          foo1 = {};
        }`;
        assertFailure('no-access-missing-member', source, {
          message: 'The property "foo" that you\'re trying to access does not exist in the class declaration. Probably you mean: "foo1".',
          startPosition: {
            line: 3,
            character: 29
          },
          endPosition: {
            line: 3,
            character: 32
          }
       });
    });

    it('should work with existing properties and pipes', () => {
      let source = `
        @Component({
          selector: 'foobar',
          template: '<div>{{ foo | baz }}</div>
        })
        class Test {
          foo = {};
        }`;
        assertSuccess('no-access-missing-member', source);
    });

    it('should work with existing properties and pipes', () => {
      let source = `
        @Component({
          selector: 'foobar',
          template: '<div>{{ foo.baz() }}</div>
        })
        class Test {
          foo = {};
        }`;
        assertSuccess('no-access-missing-member', source);
    });

    it('should work with existing properties and pipes', () => {
      let source = `
        @Component({
          selector: 'foobar',
          template: \`<div class="{{ showMenu ? '' : 'pure-hidden-sm' }}"></div>\`
        })
        class Test {
          showMenu = {};
        }`;
        assertSuccess('no-access-missing-member', source);
    });

    it('should work with inputs with string values', () => {
      let source = `
        @Component({
          selector: 'foobar',
          template: \`
            <form>
              <input type="submit" [hidden]="hasOrdered" class="btn-menu" value="Order">
              <button [hidden]="!hasOrdered" class="bnt-red">Already ordered</button>
            </form>
            \`
        })
        class Test {
          public hasOrdered: boolean;
        }`;
        assertSuccess('no-access-missing-member', source);
    });

    it('should work with getters', () => {
      let source = `
        @Component({
          selector: 'foobar',
          template: \`{{ bar }}\`
        })
        class Test {
          get bar() {
            return 42;
          }
        }`;
        assertSuccess('no-access-missing-member', source);
    });

    it('should work with setters', () => {
      let source = `
        @Component({
          selector: 'foobar',
          template: \`<div (click)="bar = 42"></div>\`
        })
        class Test {
          set bar() {
          }
        }`;
        assertSuccess('no-access-missing-member', source);
    });

//    it('should work with getters', () => {
//      let source = `
//        @Component({
//          template: \`<form #loginForm="ngForm">
//            <button type="submit" [disabled]="!loginForm.valid"></button>
//          </form>\`
//        })
//        class Test {
//          set bar() {
//          }
//        }`;
//        assertSuccess('no-access-missing-member', source);
//    });

    it('should work with getters', () => {
      let source = `
        @Component({
          template: \`
          <ul>
            <li *ngFor="let bar of foo">{{ bar }}</li>
          </ul>
            \`
        })
        class Test {
          foo = [];
        }`;
        assertSuccess('no-access-missing-member', source);
    });


    it('should work with local template variables', () => {
      let source = `
        @Component({
          template: \`
          <ul>
            <li (click)="$event.stopPropagation()"></li>
          </ul>
            \`
        })
        class Test {
          handler() {}
        }`;
        assertSuccess('no-access-missing-member', source);
    });

//    TODO
//    it('should work with getters', () => {
//      let source = `
//        @Component({
//          selector: 'foobar',
//          template: \`<div (click)="bar = 42"></div>\`
//        })
//        class Test {
//          get bar() {
//          }
//        }`;
//        assertFailure('no-access-missing-member', source, {
//          message: 'The property "bar" that you\'re trying to access does not exist in the class declaration.',
//          startPosition: {
//            line: 3,
//            character: 29
//          },
//          endPosition: {
//            line: 3,
//            character: 32
//          }
//       });
//    });
  });
});<|MERGE_RESOLUTION|>--- conflicted
+++ resolved
@@ -325,7 +325,6 @@
         assertSuccess('no-access-missing-member', source);
     });
 
-<<<<<<< HEAD
     it('should support custom template refs', () => {
       let source = `
         @Component({
@@ -338,7 +337,8 @@
         assertSuccess('no-access-missing-member', source, [{
           directives: [{ selector: 'baz', exportAs: 'bar' }]
         }]);
-=======
+    });
+
     it('should succeed with inline property declaration', () => {
       let source = `
         @Component({
@@ -349,7 +349,6 @@
           constructor(public foo: number) {}
         }`;
         assertSuccess('no-access-missing-member', source);
->>>>>>> 23fe633e
     });
 
     it('should succeed with declared property', () => {
